(* Decoding stream *)

type stream =
{
  name : string;
  bytes : string;
  pos : int ref;
  len : int
}

exception EOS

let stream name bs = {name; bytes = bs; pos = ref 0; len = String.length bs}
let substream s end_ = {s with len = end_}

let len s = s.len
let pos s = !(s.pos)
let eos s = (pos s = len s)

let check n s = if pos s + n > len s then raise EOS
let skip n s = check n s; s.pos := !(s.pos) + n
let rewind p s = s.pos := p

let read s = Char.code (s.bytes.[!(s.pos)])
let peek s = if eos s then None else Some (read s)
let get s = check 1 s; let b = read s in skip 1 s; b
let get_string n s = let i = pos s in skip n s; String.sub s.bytes i n


(* Errors *)

module Code = Error.Make ()
exception Code = Code.Error

let string_of_byte b = Printf.sprintf "%02x" b

let position s pos = Source.({file = s.name; line = -1; column = pos})
let region s left right =
  Source.({left = position s left; right = position s right})

let error s pos msg = raise (Code (region s pos pos, msg))
let require b s pos msg = if not b then error s pos msg

let guard f s =
  try f s with EOS -> error s (len s) "unexpected end of binary or function"

let get = guard get
let get_string n = guard (get_string n)
let skip n = guard (skip n)

let expect b s msg = require (guard get s = b) s (pos s - 1) msg
let illegal s pos b = error s pos ("illegal opcode " ^ string_of_byte b)

let at f s =
  let left = pos s in
  let x = f s in
  let right = pos s in
  Source.(x @@ region s left right)



(* Generic values *)

let bit i n = Int32.(logand n (shift_left 1l i)) <> 0l

let u8 s = get s

let u16 s =
  let lo = u8 s in
  let hi = u8 s in
  hi lsl 8 + lo

let u32 s =
  let lo = Int32.of_int (u16 s) in
  let hi = Int32.of_int (u16 s) in
  Int32.(add lo (shift_left hi 16))

let u64 s =
  let lo = Int64.of_int32 (u32 s) in
  let hi = Int64.of_int32 (u32 s) in
  Int64.(add lo (shift_left hi 32))

let rec vu64 s =
  let b = u8 s in
  let x = Int64.of_int (b land 0x7f) in
  if b land 0x80 = 0 then x
  else Int64.(logor x (shift_left (vu64 s) 7))
  (*TODO: check for overflow*)

let rec vs64 s =
  let b = u8 s in
  let x = Int64.of_int (b land 0x7f) in
  if b land 0x80 = 0
  then (if b land 0x40 = 0 then x else Int64.(logor x (logxor (-1L) 0x7fL)))
  else Int64.(logor x (shift_left (vs64 s) 7))
  (*TODO: check for overflow*)

let vu32 s = Int64.to_int32 (vu64 s)  (*TODO:check overflow*)
let vs32 s = Int64.to_int32 (vs64 s)  (*TODO:check overflow*)
let vu s = Int64.to_int (vu64 s)  (*TODO:check overflow*)
let f32 s = F32.of_bits (u32 s)
let f64 s = F64.of_bits (u64 s)

let bool s = match get s with 0 | 1 as n -> n <> 0 | _ -> error s (pos s - 1) "invalid boolean"
let string s = let n = vu s in get_string n s
let rec list f n s = if n = 0 then [] else let x = f s in x :: list f (n - 1) s
let opt f b s = if b then Some (f s) else None
let vec f s = let n = vu s in list f n s
let vec1 f s = let b = bool s in opt f b s


(* Types *)

open Types

let value_type s =
  match get s with
  | 0x01 -> Int32Type
  | 0x02 -> Int64Type
  | 0x03 -> Float32Type
  | 0x04 -> Float64Type
  | _ -> error s (pos s - 1) "invalid value type"

let expr_type s = vec1 value_type s

let func_type s =
  expect 0x40 s "invalid function type";
  let ins = vec value_type s in
  let out = expr_type s in
  {ins; out}


(* Decode expressions *)

open Kernel
open Ast

let op s = u8 s
let arity s = vu s
let arity1 s = bool s

let memop s =
  let align = vu s in
  (*TODO: check flag bits*)
  let offset = vu64 s in
  offset, align

let var s = vu s
let var32 s = Int32.to_int (vu32 s)

let rec args n stack s pos = args' n stack [] s pos
and args' n stack es s pos =
  match n, stack with
  | 0, _ -> es, stack
  | n, e::stack' -> args' (n - 1) stack' (e::es) s pos
  | _ -> error s pos "too few operands for operator"

let args1 b stack s pos =
  match args (if b then 1 else 0) stack s pos with
  | [], stack' -> None, stack'
  | [e], stack' -> Some e, stack'
  | _ -> assert false

let rec expr stack s =
  let pos = pos s in
  match op s, stack with
  | 0x00, es ->
    Nop, es
  | 0x01, es ->
    let es' = expr_block s in
<<<<<<< HEAD
    expect 0x0f s "END opcode expected";
    Block es', es
  | 0x02, es ->
    let es' = expr_block s in
    expect 0x0f s "END opcode expected";
=======
    expect 0x0f s "`end` opcode expected";
    Block es', es
  | 0x02, es ->
    let es' = expr_block s in
    expect 0x0f s "`end` opcode expected";
>>>>>>> 0e22ac3d
    Loop es', es
  | 0x03, e :: es ->
    let es1 = expr_block s in
    if peek s = Some 0x04 then begin
<<<<<<< HEAD
      expect 0x04 s "ELSE or END opcode expected";
      let es2 = expr_block s in
      expect 0x0f s "END opcode expected";
      If (e, es1, es2), es
    end else begin
      expect 0x0f s "END opcode expected";
      If (e, es1, []), es
    end
  | 0x04, _ ->
    error s pos "misplaced ELSE opcode"
=======
      expect 0x04 s "`else` or `end` opcode expected";
      let es2 = expr_block s in
      expect 0x0f s "`end` opcode expected";
      If (e, es1, es2), es
    end else begin
      expect 0x0f s "`end` opcode expected";
      If (e, es1, []), es
    end
  | 0x04, _ ->
    error s pos "misplaced `else` opcode"
>>>>>>> 0e22ac3d
  | 0x05, e3 :: e2 :: e1 :: es ->
    Select (e1, e2, e3), es
  | 0x06, es ->
    let b = arity1 s in
    let x = at var s in
    let eo, es' = args1 b es s pos in
    Br (x, eo), es'
  | 0x07, e :: es ->
    let b = arity1 s in
    let x = at var s in
    let eo, es' = args1 b es s pos in
    Br_if (x, eo, e), es'
  | 0x08, e :: es ->
    let b = arity1 s in
    let xs = vec (at var) s in
    let x = at var s in
    let eo, es' = args1 b es s pos in
    Br_table (xs, x, eo, e), es'
  | 0x09, es ->
    let b = arity1 s in
    let eo, es' = args1 b es s pos in
    Return eo, es'
  | 0x0a, es ->
    Unreachable, es
<<<<<<< HEAD
  | 0x0b, e :: es ->
    Drop e, es
  | 0x0c | 0x0d | 0x0e as b, _ ->
    illegal s pos b
  | 0x0f, _ ->
    error s pos "misplaced END opcode"

=======

  | 0x0b | 0x0c | 0x0d | 0x0e as b, _ ->
    illegal s pos b
  | 0x0f, _ ->
    error s pos "misplaced `end` opcode"

>>>>>>> 0e22ac3d
  | 0x10, es -> I32_const (at vs32 s), es
  | 0x11, es -> I64_const (at vs64 s), es
  | 0x12, es -> F32_const (at f32 s), es
  | 0x13, es -> F64_const (at f64 s), es

  | 0x14, es ->
    let x = at var s in
    Get_local x, es
  | 0x15, e :: es ->
    let x = at var s in
    Set_local (x, e), es

  | 0x16, es ->
    let n = arity s in
    let x = at var s in
    let es1, es' = args n es s pos in
    Call (x, es1), es'
  | 0x17, es ->
    let n = arity s in
    let x = at var s in
    let es1, es' = args (n + 1) es s pos in
    Call_indirect (x, List.hd es1, List.tl es1), es'
  | 0x18, es ->
    let n = arity s in
    let x = at var s in
    let es1, es' = args n es s pos in
    Call_import (x, es1), es'

<<<<<<< HEAD
  | 0x19, e :: es ->
    let x = at var s in
    Tee_local (x, e), es

  | 0x1a | 0x1b | 0x1c | 0x1d | 0x1e | 0x1f as b, _ ->
=======
  | 0x19 | 0x1a | 0x1b | 0x1c | 0x1d | 0x1e | 0x1f as b, _ ->
>>>>>>> 0e22ac3d
    illegal s pos b

  | 0x20, e :: es -> let o, a = memop s in I32_load8_s (o, a, e), es
  | 0x21, e :: es -> let o, a = memop s in I32_load8_u (o, a, e), es
  | 0x22, e :: es -> let o, a = memop s in I32_load16_s (o, a, e), es
  | 0x23, e :: es -> let o, a = memop s in I32_load16_u (o, a, e), es
  | 0x24, e :: es -> let o, a = memop s in I64_load8_s (o, a, e), es
  | 0x25, e :: es -> let o, a = memop s in I64_load8_u (o, a, e), es
  | 0x26, e :: es -> let o, a = memop s in I64_load16_s (o, a, e), es
  | 0x27, e :: es -> let o, a = memop s in I64_load16_u (o, a, e), es
  | 0x28, e :: es -> let o, a = memop s in I64_load32_s (o, a, e), es
  | 0x29, e :: es -> let o, a = memop s in I64_load32_u (o, a, e), es
  | 0x2a, e :: es -> let o, a = memop s in I32_load (o, a, e), es
  | 0x2b, e :: es -> let o, a = memop s in I64_load (o, a, e), es
  | 0x2c, e :: es -> let o, a = memop s in F32_load (o, a, e), es
  | 0x2d, e :: es -> let o, a = memop s in F64_load (o, a, e), es

  | 0x2e, e2 :: e1 :: es -> let o, a = memop s in I32_store8 (o, a, e1, e2), es
  | 0x2f, e2 :: e1 :: es -> let o, a = memop s in I32_store16 (o, a, e1, e2), es
  | 0x30, e2 :: e1 :: es -> let o, a = memop s in I64_store8 (o, a, e1, e2), es
  | 0x31, e2 :: e1 :: es -> let o, a = memop s in I64_store16 (o, a, e1, e2), es
  | 0x32, e2 :: e1 :: es -> let o, a = memop s in I64_store32 (o, a, e1, e2), es
  | 0x33, e2 :: e1 :: es -> let o, a = memop s in I32_store (o, a, e1, e2), es
  | 0x34, e2 :: e1 :: es -> let o, a = memop s in I64_store (o, a, e1, e2), es
  | 0x35, e2 :: e1 :: es -> let o, a = memop s in F32_store (o, a, e1, e2), es
  | 0x36, e2 :: e1 :: es -> let o, a = memop s in F64_store (o, a, e1, e2), es

  | 0x37 | 0x38 as b, _ -> illegal s pos b

  | 0x39, e :: es -> Grow_memory e, es
  | 0x3a as b, _ -> illegal s pos b
  | 0x3b, es -> Current_memory, es

  | 0x3c | 0x3d | 0x3e | 0x3f as b, _ -> illegal s pos b

  | 0x40, e2 :: e1 :: es -> I32_add (e1, e2), es
  | 0x41, e2 :: e1 :: es -> I32_sub (e1, e2), es
  | 0x42, e2 :: e1 :: es -> I32_mul (e1, e2), es
  | 0x43, e2 :: e1 :: es -> I32_div_s (e1, e2), es
  | 0x44, e2 :: e1 :: es -> I32_div_u (e1, e2), es
  | 0x45, e2 :: e1 :: es -> I32_rem_s (e1, e2), es
  | 0x46, e2 :: e1 :: es -> I32_rem_u (e1, e2), es
  | 0x47, e2 :: e1 :: es -> I32_and (e1, e2), es
  | 0x48, e2 :: e1 :: es -> I32_or (e1, e2), es
  | 0x49, e2 :: e1 :: es -> I32_xor (e1, e2), es
  | 0x4a, e2 :: e1 :: es -> I32_shl (e1, e2), es
  | 0x4b, e2 :: e1 :: es -> I32_shr_u (e1, e2), es
  | 0x4c, e2 :: e1 :: es -> I32_shr_s (e1, e2), es
  | 0x4d, e2 :: e1 :: es -> I32_eq (e1, e2), es
  | 0x4e, e2 :: e1 :: es -> I32_ne (e1, e2), es
  | 0x4f, e2 :: e1 :: es -> I32_lt_s (e1, e2), es
  | 0x50, e2 :: e1 :: es -> I32_le_s (e1, e2), es
  | 0x51, e2 :: e1 :: es -> I32_lt_u (e1, e2), es
  | 0x52, e2 :: e1 :: es -> I32_le_u (e1, e2), es
  | 0x53, e2 :: e1 :: es -> I32_gt_s (e1, e2), es
  | 0x54, e2 :: e1 :: es -> I32_ge_s (e1, e2), es
  | 0x55, e2 :: e1 :: es -> I32_gt_u (e1, e2), es
  | 0x56, e2 :: e1 :: es -> I32_ge_u (e1, e2), es
  | 0x57, e :: es -> I32_clz e, es
  | 0x58, e :: es -> I32_ctz e, es
  | 0x59, e :: es -> I32_popcnt e, es
  | 0x5a, e :: es -> I32_eqz e, es

  | 0x5b, e2 :: e1 :: es -> I64_add (e1, e2), es
  | 0x5c, e2 :: e1 :: es -> I64_sub (e1, e2), es
  | 0x5d, e2 :: e1 :: es -> I64_mul (e1, e2), es
  | 0x5e, e2 :: e1 :: es -> I64_div_s (e1, e2), es
  | 0x5f, e2 :: e1 :: es -> I64_div_u (e1, e2), es
  | 0x60, e2 :: e1 :: es -> I64_rem_s (e1, e2), es
  | 0x61, e2 :: e1 :: es -> I64_rem_u (e1, e2), es
  | 0x62, e2 :: e1 :: es -> I64_and (e1, e2), es
  | 0x63, e2 :: e1 :: es -> I64_or (e1, e2), es
  | 0x64, e2 :: e1 :: es -> I64_xor (e1, e2), es
  | 0x65, e2 :: e1 :: es -> I64_shl (e1, e2), es
  | 0x66, e2 :: e1 :: es -> I64_shr_u (e1, e2), es
  | 0x67, e2 :: e1 :: es -> I64_shr_s (e1, e2), es
  | 0x68, e2 :: e1 :: es -> I64_eq (e1, e2), es
  | 0x69, e2 :: e1 :: es -> I64_ne (e1, e2), es
  | 0x6a, e2 :: e1 :: es -> I64_lt_s (e1, e2), es
  | 0x6b, e2 :: e1 :: es -> I64_le_s (e1, e2), es
  | 0x6c, e2 :: e1 :: es -> I64_lt_u (e1, e2), es
  | 0x6d, e2 :: e1 :: es -> I64_le_u (e1, e2), es
  | 0x6e, e2 :: e1 :: es -> I64_gt_s (e1, e2), es
  | 0x6f, e2 :: e1 :: es -> I64_ge_s (e1, e2), es
  | 0x70, e2 :: e1 :: es -> I64_gt_u (e1, e2), es
  | 0x71, e2 :: e1 :: es -> I64_ge_u (e1, e2), es
  | 0x72, e :: es -> I64_clz e, es
  | 0x73, e :: es -> I64_ctz e, es
  | 0x74, e :: es -> I64_popcnt e, es

  | 0x75, e2 :: e1 :: es -> F32_add (e1, e2), es
  | 0x76, e2 :: e1 :: es -> F32_sub (e1, e2), es
  | 0x77, e2 :: e1 :: es -> F32_mul (e1, e2), es
  | 0x78, e2 :: e1 :: es -> F32_div (e1, e2), es
  | 0x79, e2 :: e1 :: es -> F32_min (e1, e2), es
  | 0x7a, e2 :: e1 :: es -> F32_max (e1, e2), es
  | 0x7b, e :: es -> F32_abs e, es
  | 0x7c, e :: es -> F32_neg e, es
  | 0x7d, e2 :: e1 :: es -> F32_copysign (e1, e2), es
  | 0x7e, e :: es -> F32_ceil e, es
  | 0x7f, e :: es -> F32_floor e, es
  | 0x80, e :: es -> F32_trunc e, es
  | 0x81, e :: es -> F32_nearest e, es
  | 0x82, e :: es -> F32_sqrt e, es
  | 0x83, e2 :: e1 :: es -> F32_eq (e1, e2), es
  | 0x84, e2 :: e1 :: es -> F32_ne (e1, e2), es
  | 0x85, e2 :: e1 :: es -> F32_lt (e1, e2), es
  | 0x86, e2 :: e1 :: es -> F32_le (e1, e2), es
  | 0x87, e2 :: e1 :: es -> F32_gt (e1, e2), es
  | 0x88, e2 :: e1 :: es -> F32_ge (e1, e2), es

  | 0x89, e2 :: e1 :: es -> F64_add (e1, e2), es
  | 0x8a, e2 :: e1 :: es -> F64_sub (e1, e2), es
  | 0x8b, e2 :: e1 :: es -> F64_mul (e1, e2), es
  | 0x8c, e2 :: e1 :: es -> F64_div (e1, e2), es
  | 0x8d, e2 :: e1 :: es -> F64_min (e1, e2), es
  | 0x8e, e2 :: e1 :: es -> F64_max (e1, e2), es
  | 0x8f, e :: es -> F64_abs e, es
  | 0x90, e :: es -> F64_neg e, es
  | 0x91, e2 :: e1 :: es -> F64_copysign (e1, e2), es
  | 0x92, e :: es -> F64_ceil e, es
  | 0x93, e :: es -> F64_floor e, es
  | 0x94, e :: es -> F64_trunc e, es
  | 0x95, e :: es -> F64_nearest e, es
  | 0x96, e :: es -> F64_sqrt e, es
  | 0x97, e2 :: e1 :: es -> F64_eq (e1, e2), es
  | 0x98, e2 :: e1 :: es -> F64_ne (e1, e2), es
  | 0x99, e2 :: e1 :: es -> F64_lt (e1, e2), es
  | 0x9a, e2 :: e1 :: es -> F64_le (e1, e2), es
  | 0x9b, e2 :: e1 :: es -> F64_gt (e1, e2), es
  | 0x9c, e2 :: e1 :: es -> F64_ge (e1, e2), es

  | 0x9d, e :: es -> I32_trunc_s_f32 e, es
  | 0x9e, e :: es -> I32_trunc_s_f64 e, es
  | 0x9f, e :: es -> I32_trunc_u_f32 e, es
  | 0xa0, e :: es -> I32_trunc_u_f64 e, es
  | 0xa1, e :: es -> I32_wrap_i64 e, es
  | 0xa2, e :: es -> I64_trunc_s_f32 e, es
  | 0xa3, e :: es -> I64_trunc_s_f64 e, es
  | 0xa4, e :: es -> I64_trunc_u_f32 e, es
  | 0xa5, e :: es -> I64_trunc_u_f64 e, es
  | 0xa6, e :: es -> I64_extend_s_i32 e, es
  | 0xa7, e :: es -> I64_extend_u_i32 e, es
  | 0xa8, e :: es -> F32_convert_s_i32 e, es
  | 0xa9, e :: es -> F32_convert_u_i32 e, es
  | 0xaa, e :: es -> F32_convert_s_i64 e, es
  | 0xab, e :: es -> F32_convert_u_i64 e, es
  | 0xac, e :: es -> F32_demote_f64 e, es
  | 0xad, e :: es -> F32_reinterpret_i32 e, es
  | 0xae, e :: es -> F64_convert_s_i32 e, es
  | 0xaf, e :: es -> F64_convert_u_i32 e, es
  | 0xb0, e :: es -> F64_convert_s_i64 e, es
  | 0xb1, e :: es -> F64_convert_u_i64 e, es
  | 0xb2, e :: es -> F64_promote_f32 e, es
  | 0xb3, e :: es -> F64_reinterpret_i64 e, es
  | 0xb4, e :: es -> I32_reinterpret_f32 e, es
  | 0xb5, e :: es -> I64_reinterpret_f64 e, es

  | 0xb6, e2 :: e1 :: es -> I32_rotl (e1, e2), es
  | 0xb7, e2 :: e1 :: es -> I32_rotr (e1, e2), es
  | 0xb8, e2 :: e1 :: es -> I64_rotl (e1, e2), es
  | 0xb9, e2 :: e1 :: es -> I64_rotr (e1, e2), es
  | 0xba, e :: es -> I64_eqz e, es

  | b, _ when b > 0xba -> illegal s pos b

  | b, _ -> error s pos "too few operands for operator"

and expr_block s = List.rev (expr_block' [] s)
and expr_block' stack s =
  if eos s then stack else
  match peek s with
  | None | Some (0x04 | 0x0f) -> stack
  | _ ->
    let pos = pos s in
    let e', stack' = expr stack s in
    expr_block' (Source.(e' @@ region s pos pos) :: stack') s


(* Sections *)

let trace s name =
  print_endline
    (name ^ " @ " ^ string_of_int (pos s) ^ " = " ^ string_of_byte (read s))

let id s =
  match string s with
  | "type" -> `TypeSection
  | "import" -> `ImportSection
  | "function" -> `FuncSection
  | "table" -> `TableSection
  | "memory" -> `MemorySection
  | "export" -> `ExportSection
  | "start" -> `StartSection
  | "code" -> `CodeSection
  | "data" -> `DataSection
  | _ -> `UnknownSection

let section tag f default s =
  if eos s then default else
  let start_pos = pos s in
  if id s <> tag then (rewind start_pos s; default) else
  let size = vu s in
  let content_pos = pos s in
  let s' = substream s (content_pos + size) in
  let x = f s' in
  require (eos s') s' (pos s') "junk at end of section";
  x


(* Type section *)

let type_section s =
  section `TypeSection (vec func_type) [] s


(* Import section *)

let import s =
  let itype = at var s in
  let module_name = string s in
  let func_name = string s in
  {itype; module_name; func_name}

let import_section s =
  section `ImportSection (vec (at import)) [] s


(* Function section *)

let func_section s =
  section `FuncSection (vec (at var)) [] s


(* Table section *)

let table_section s =
  section `TableSection (vec (at var)) [] s


(* Memory section *)

let memory s =
  let min = vu64 s in
  let max = vu64 s in
  let _ = bool s in (*TODO: pending change*)
  {min; max; segments = []}

let memory_section s =
  section `MemorySection (opt (at memory) true) None s


(* Export section *)

let export s =
  let x = at var s in
  let name = string s in
  {name; kind = `Func x} (*TODO: pending resolution*)

let export_section s =
  section `ExportSection (vec (at export)) [] s


(* Start section *)

let start_section s =
  section `StartSection (opt (at var) true) None s


(* Code section *)

let local s =
  let n = vu s in
  let t = value_type s in
  Lib.List.make n t

let code s =
  let locals = List.flatten (vec local s) in
  let size = vu s in
  let body = expr_block (substream s (pos s + size)) in
  {locals; body; ftype = Source.((-1) @@ Source.no_region)}

let code_section s =
  section `CodeSection (vec (at code)) [] s


(* Data section *)

let segment s =
  let addr = vu64 s in
  let data = string s in
  {Memory.addr; data}

let data_section s =
  section `DataSection (vec (at segment)) [] s


(* Unknown section *)

let unknown_section s =
  section `UnknownSection (fun s -> skip (len s - pos s) s; true) false s


(* Modules *)

let rec iterate f s = if f s then iterate f s

let module_ s =
  let magic = u32 s in
  require (magic = 0x6d736100l) s 0 "magic header not detected";
  let version = u32 s in
  require (version = Encode.version) s 4 "unknown binary version";
  iterate unknown_section s;
  let types = type_section s in
  iterate unknown_section s;
  let imports = import_section s in
  iterate unknown_section s;
  let func_types = func_section s in
  iterate unknown_section s;
  let table = table_section s in
  iterate unknown_section s;
  let memory_limits = memory_section s in
  iterate unknown_section s;
  let exports = export_section s in
  iterate unknown_section s;
  let start = start_section s in
  iterate unknown_section s;
  let func_bodies = code_section s in
  iterate unknown_section s;
  let segments = data_section s in
  iterate unknown_section s;
  (*TODO: name section*)
  iterate unknown_section s;
  require (pos s = len s) s (len s) "junk after last section";
  require (List.length func_types = List.length func_bodies)
    s (len s) "function and code section have inconsistent lengths";
  require (memory_limits <> None || segments = [])
    s (len s) "data section without memory section";
  let funcs =
    List.map2 Source.(fun t f -> {f.it with ftype = t} @@ f.at)
      func_types func_bodies in
  let memory =
    match memory_limits with
    | None -> None
    | Some memory -> Some Source.({memory.it with segments} @@ memory.at)
  in {memory; types; funcs; imports; exports; table; start}


let decode name bs = at module_ (stream name bs)
<|MERGE_RESOLUTION|>--- conflicted
+++ resolved
@@ -168,35 +168,15 @@
     Nop, es
   | 0x01, es ->
     let es' = expr_block s in
-<<<<<<< HEAD
-    expect 0x0f s "END opcode expected";
-    Block es', es
-  | 0x02, es ->
-    let es' = expr_block s in
-    expect 0x0f s "END opcode expected";
-=======
     expect 0x0f s "`end` opcode expected";
     Block es', es
   | 0x02, es ->
     let es' = expr_block s in
     expect 0x0f s "`end` opcode expected";
->>>>>>> 0e22ac3d
     Loop es', es
   | 0x03, e :: es ->
     let es1 = expr_block s in
     if peek s = Some 0x04 then begin
-<<<<<<< HEAD
-      expect 0x04 s "ELSE or END opcode expected";
-      let es2 = expr_block s in
-      expect 0x0f s "END opcode expected";
-      If (e, es1, es2), es
-    end else begin
-      expect 0x0f s "END opcode expected";
-      If (e, es1, []), es
-    end
-  | 0x04, _ ->
-    error s pos "misplaced ELSE opcode"
-=======
       expect 0x04 s "`else` or `end` opcode expected";
       let es2 = expr_block s in
       expect 0x0f s "`end` opcode expected";
@@ -207,7 +187,6 @@
     end
   | 0x04, _ ->
     error s pos "misplaced `else` opcode"
->>>>>>> 0e22ac3d
   | 0x05, e3 :: e2 :: e1 :: es ->
     Select (e1, e2, e3), es
   | 0x06, es ->
@@ -232,22 +211,13 @@
     Return eo, es'
   | 0x0a, es ->
     Unreachable, es
-<<<<<<< HEAD
   | 0x0b, e :: es ->
     Drop e, es
   | 0x0c | 0x0d | 0x0e as b, _ ->
     illegal s pos b
   | 0x0f, _ ->
-    error s pos "misplaced END opcode"
-
-=======
-
-  | 0x0b | 0x0c | 0x0d | 0x0e as b, _ ->
-    illegal s pos b
-  | 0x0f, _ ->
     error s pos "misplaced `end` opcode"
 
->>>>>>> 0e22ac3d
   | 0x10, es -> I32_const (at vs32 s), es
   | 0x11, es -> I64_const (at vs64 s), es
   | 0x12, es -> F32_const (at f32 s), es
@@ -276,15 +246,11 @@
     let es1, es' = args n es s pos in
     Call_import (x, es1), es'
 
-<<<<<<< HEAD
   | 0x19, e :: es ->
     let x = at var s in
     Tee_local (x, e), es
 
   | 0x1a | 0x1b | 0x1c | 0x1d | 0x1e | 0x1f as b, _ ->
-=======
-  | 0x19 | 0x1a | 0x1b | 0x1c | 0x1d | 0x1e | 0x1f as b, _ ->
->>>>>>> 0e22ac3d
     illegal s pos b
 
   | 0x20, e :: es -> let o, a = memop s in I32_load8_s (o, a, e), es
